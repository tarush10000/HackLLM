<<<<<<< HEAD
from qdrant_client import QdrantClient
from qdrant_client.models import PointStruct, Filter, FieldCondition, MatchValue, VectorParams
from qdrant_client.models import Distance
from uuid import uuid4

from database import SessionLocal
from models_db import DocumentChunk

COLLECTION_NAME = "document_chunks"
VECTOR_SIZE = 384  # Assuming 768-dimensional embeddings
DISTANCE = Distance.COSINE
=======
# app/vector_store.py

print("\n\n--- EXECUTING THE CORRECT vector_store.py (VERSION WITH EXPLICIT NAMED VECTORS) ---\n\n")
>>>>>>> f92db4e6

import os
import uuid
from qdrant_client import QdrantClient, models
from qdrant_client.models import PointStruct, Filter, Distance

QDRANT_HOST = os.getenv("QDRANT_HOST", "localhost")
QDRANT_PORT = os.getenv("QDRANT_PORT", 6333)
client = QdrantClient(host=QDRANT_HOST, port=QDRANT_PORT)

collection_name = "policy_chunks"
VECTOR_DIM = 768
VECTOR_NAME = "default_vector" # Using a more specific name

def ensure_collection_correct():
    """
    Checks if the collection exists and is configured for a single, named vector.
    If not, it recreates the collection with the correct, explicit parameters.
    """
    correct_vectors_config = {
        VECTOR_NAME: models.VectorParams(size=VECTOR_DIM, distance=Distance.COSINE)
    }

    if client.collection_exists(collection_name=collection_name):
        collection_info = client.get_collection(collection_name=collection_name)
        if collection_info.config.params.vectors != correct_vectors_config:
            print(f"Collection '{collection_name}' has incorrect configuration. Recreating...")
            client.recreate_collection(
                collection_name=collection_name,
                vectors_config=correct_vectors_config
            )
    else:
        print(f"Collection '{collection_name}' does not exist. Creating...")
        client.create_collection(
            collection_name=collection_name,
            vectors_config=correct_vectors_config
        )

# Ensure collection exists
client.recreate_collection(
    collection_name=COLLECTION_NAME,
    vectors_config=VectorParams(size=VECTOR_SIZE, distance=DISTANCE)
)

def upsert_chunks(document_id, chunks, vectors, metadata_list):
<<<<<<< HEAD
    db = SessionLocal()
    try:
        points = []
        for i, (chunk, vector, metadata) in enumerate(zip(chunks, vectors, metadata_list)):
            point_id = str(uuid4())
            db_chunk = DocumentChunk(
                document_id=metadata["document_id"],
                file_name=metadata["file_name"],
                chunk_id=metadata["chunk_id"],
                page_number=metadata["page_number"],
                section_title=metadata.get("section_title"),
                doc_type=metadata.get("doc_type"),
                text=chunk  # Save text in DB
            )
            db.add(db_chunk)

            points.append(
                PointStruct(
                    id=point_id,
                    vector=vector,
                    payload={
                        "document_id": document_id,
                        "text": chunk,
                        "page_number": metadata["page_number"],
                        "chunk_id": metadata["chunk_id"],
                        "file_name": metadata["file_name"],
                        "doc_type": metadata["doc_type"]
                    }
                )
            )

        client.upsert(collection_name=COLLECTION_NAME, points=points)
        db.commit()
    except Exception as e:
        db.rollback()
        print(f"[ERROR] Failed to insert metadata or vectors: {e}")
    finally:
        db.close()

def search_chunks(query_vector, filters, top_k=15):
    conditions = []
    for key, value in filters.items():
        conditions.append(FieldCondition(key=key, match=MatchValue(value=value)))

    q_filter = Filter(must=conditions)

    search_result = client.search(
        collection_name=COLLECTION_NAME,
        query_vector=query_vector,
        limit=top_k,
        query_filter=q_filter
    )

    top_chunks = []
    for hit in search_result:
        top_chunks.append(hit.payload)

    return top_chunks
=======
    ensure_collection_correct()

    points = []
    for i, (chunk, vector, metadata) in enumerate(zip(chunks, vectors, metadata_list)):
        if vector is None:
            continue
        
        point = PointStruct(
            id=str(uuid.uuid4()),
            vector={VECTOR_NAME: vector},
            payload={
                "document_id": document_id,
                "chunk_index": i,
                "chunk": chunk,
                **metadata
            }
        )
        points.append(point)

    if points:
        client.upsert(collection_name=collection_name, points=points, wait=True)
        print(f"✅ Upserted {len(points)} points into Qdrant")
    else:
        print("No valid points to upsert.")

def search_chunks(query_vector, filters, top_k=15):
    return client.search(
        collection_name=collection_name,
        query_vector=models.NamedVector(
            name=VECTOR_NAME,
            vector=query_vector
        ),
        limit=top_k,
        with_payload=True,
        query_filter=filters
    )
>>>>>>> f92db4e6
<|MERGE_RESOLUTION|>--- conflicted
+++ resolved
@@ -1,20 +1,6 @@
-<<<<<<< HEAD
-from qdrant_client import QdrantClient
-from qdrant_client.models import PointStruct, Filter, FieldCondition, MatchValue, VectorParams
-from qdrant_client.models import Distance
-from uuid import uuid4
-
-from database import SessionLocal
-from models_db import DocumentChunk
-
-COLLECTION_NAME = "document_chunks"
-VECTOR_SIZE = 384  # Assuming 768-dimensional embeddings
-DISTANCE = Distance.COSINE
-=======
 # app/vector_store.py
 
 print("\n\n--- EXECUTING THE CORRECT vector_store.py (VERSION WITH EXPLICIT NAMED VECTORS) ---\n\n")
->>>>>>> f92db4e6
 
 import os
 import uuid
@@ -53,73 +39,7 @@
             vectors_config=correct_vectors_config
         )
 
-# Ensure collection exists
-client.recreate_collection(
-    collection_name=COLLECTION_NAME,
-    vectors_config=VectorParams(size=VECTOR_SIZE, distance=DISTANCE)
-)
-
 def upsert_chunks(document_id, chunks, vectors, metadata_list):
-<<<<<<< HEAD
-    db = SessionLocal()
-    try:
-        points = []
-        for i, (chunk, vector, metadata) in enumerate(zip(chunks, vectors, metadata_list)):
-            point_id = str(uuid4())
-            db_chunk = DocumentChunk(
-                document_id=metadata["document_id"],
-                file_name=metadata["file_name"],
-                chunk_id=metadata["chunk_id"],
-                page_number=metadata["page_number"],
-                section_title=metadata.get("section_title"),
-                doc_type=metadata.get("doc_type"),
-                text=chunk  # Save text in DB
-            )
-            db.add(db_chunk)
-
-            points.append(
-                PointStruct(
-                    id=point_id,
-                    vector=vector,
-                    payload={
-                        "document_id": document_id,
-                        "text": chunk,
-                        "page_number": metadata["page_number"],
-                        "chunk_id": metadata["chunk_id"],
-                        "file_name": metadata["file_name"],
-                        "doc_type": metadata["doc_type"]
-                    }
-                )
-            )
-
-        client.upsert(collection_name=COLLECTION_NAME, points=points)
-        db.commit()
-    except Exception as e:
-        db.rollback()
-        print(f"[ERROR] Failed to insert metadata or vectors: {e}")
-    finally:
-        db.close()
-
-def search_chunks(query_vector, filters, top_k=15):
-    conditions = []
-    for key, value in filters.items():
-        conditions.append(FieldCondition(key=key, match=MatchValue(value=value)))
-
-    q_filter = Filter(must=conditions)
-
-    search_result = client.search(
-        collection_name=COLLECTION_NAME,
-        query_vector=query_vector,
-        limit=top_k,
-        query_filter=q_filter
-    )
-
-    top_chunks = []
-    for hit in search_result:
-        top_chunks.append(hit.payload)
-
-    return top_chunks
-=======
     ensure_collection_correct()
 
     points = []
@@ -155,5 +75,4 @@
         limit=top_k,
         with_payload=True,
         query_filter=filters
-    )
->>>>>>> f92db4e6
+    )